--- conflicted
+++ resolved
@@ -105,11 +105,7 @@
 
   it "should deleted messages are not shown in inbox" do
     assert @entity1.mailbox.receipts.inbox
-<<<<<<< HEAD
-    @entity1.mailbox.inbox.count.should==1
-=======
     @entity1.mailbox.receipts.inbox.count.should==2
->>>>>>> 9b41e670
     @entity1.mailbox.receipts.inbox[0].should==Mailboxer::Receipt.recipient(@entity1).inbox.conversation(@conversation)[0]
     @entity1.mailbox.receipts.inbox[1].should==Mailboxer::Receipt.recipient(@entity1).inbox.conversation(@conversation)[1]
 
@@ -129,11 +125,7 @@
 
   it "should reply for deleted messages return to inbox" do
     assert @entity1.mailbox.receipts.inbox
-<<<<<<< HEAD
-    @entity1.mailbox.inbox.count.should==1
-=======
     @entity1.mailbox.receipts.inbox.count.should==2
->>>>>>> 9b41e670
     @entity1.mailbox.receipts.inbox[0].should==Mailboxer::Receipt.recipient(@entity1).inbox.conversation(@conversation)[0]
     @entity1.mailbox.receipts.inbox[1].should==Mailboxer::Receipt.recipient(@entity1).inbox.conversation(@conversation)[1]
 
@@ -143,11 +135,7 @@
     @entity2.reply_to_all(@receipt1,"Reply body 1")
     @entity1.mailbox.inbox.count.should==1
 
-<<<<<<< HEAD
     @entity2.reply_to_all(@receipt3,"Reply body 3")
-=======
-    @entity2.reply_to_all(@receipt1,"Reply body 3")
->>>>>>> 9b41e670
     @entity1.mailbox.inbox.count.should==1
   end
 
