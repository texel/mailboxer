--- conflicted
+++ resolved
@@ -13,16 +13,10 @@
   before_validation :clean
 
   scope :participant, lambda {|participant|
-<<<<<<< HEAD
-    where('mailboxer_notifications.type'=> Mailboxer::Message.name).
-    order("mailboxer_conversations.updated_at DESC").
-    joins(:receipts).merge(Mailboxer::Receipt.recipient(participant)).uniq
-=======
     Mailboxer::Conversation.distinct.
       where('mailboxer_notifications.type'=> Mailboxer::Message.name).
       order("mailboxer_conversations.updated_at DESC").
       joins(:receipts).merge(Mailboxer::Receipt.recipient(participant))
->>>>>>> 9b41e670
   }
   scope :inbox, lambda {|participant|
     participant(participant).merge(Mailboxer::Receipt.inbox.not_trash.not_deleted)
