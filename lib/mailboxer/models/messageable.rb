module Mailboxer
  module Models
    module Messageable
      extend ActiveSupport::Concern

      module ActiveRecordExtension
        #Converts the model into messageable allowing it to interchange messages and
        #receive notifications
        def acts_as_messageable
          include Messageable
        end
      end


      included do
        has_many :messages, :class_name => "Mailboxer::Message", :as => :sender
        if Rails::VERSION::MAJOR == 4
          has_many :receipts, -> { order 'created_at DESC' }, :class_name => "Mailboxer::Receipt", dependent: :destroy,     as: :receiver
        else
          # Rails 3 does it this way
          has_many :receipts, :order => 'created_at DESC',    :class_name => "Mailboxer::Receipt", :dependent => :destroy, :as => :receiver
        end
      end

      unless defined?(Mailboxer.name_method)
        # Returning any kind of identification you want for the model
        define_method Mailboxer.name_method do
          begin
            super
          rescue NameError
            return "You should add method :#{Mailboxer.name_method} in your Messageable model"
          end
        end
      end

      unless defined?(Mailboxer.email_method)
        #Returning the email address of the model if an email should be sent for this object (Message or Notification).
        #If no mail has to be sent, return nil.
        define_method Mailboxer.email_method do |object|
          begin
            super
          rescue NameError
            return "You should add method :#{Mailboxer.email_method} in your Messageable model"
          end
        end
      end

      #Gets the mailbox of the messageable
      def mailbox
        @mailbox ||= Mailboxer::Mailbox.new(self)
      end

      #Sends a notification to the messageable
      def notify(subject,body,obj = nil,sanitize_text=true,notification_code=nil,send_mail=true)
        Mailboxer::Notification.notify_all([self],subject,body,obj,sanitize_text,notification_code,send_mail)
      end

      #Sends a messages, starting a new conversation, with the messageable
      #as originator
      def send_message(recipients, msg_body, subject, sanitize_text=true, attachment=nil, message_timestamp = Time.now)
        convo = Mailboxer::ConversationBuilder.new({
          :subject    => subject,
          :created_at => message_timestamp,
          :updated_at => message_timestamp
        }).build

        message = Mailboxer::MessageBuilder.new({
          :sender       => self,
          :conversation => convo,
          :recipients   => recipients,
          :body         => msg_body,
          :subject      => subject,
          :attachment   => attachment,
          :created_at   => message_timestamp,
          :updated_at   => message_timestamp
        }).build

        message.deliver false, sanitize_text
      end

      #Basic reply method. USE NOT RECOMENDED.
      #Use reply_to_sender, reply_to_all and reply_to_conversation instead.
      def reply(conversation, recipients, reply_body, subject=nil, sanitize_text=true, attachment=nil)
<<<<<<< HEAD
        subject = subject || conversation.subject
        response = messages.new({:body => reply_body, :subject => subject, :attachment => attachment})
        response.conversation = conversation
        response.recipients = recipients.is_a?(Array) ? recipients : [recipients]
        response.recipients = response.recipients.uniq
=======
        subject = subject || "RE: #{conversation.subject}"
        response = Mailboxer::MessageBuilder.new({
          :sender       => self,
          :conversation => conversation,
          :recipients   => recipients,
          :body         => reply_body,
          :subject      => subject,
          :attachment   => attachment
        }).build

>>>>>>> 9b41e670
        response.recipients.delete(self)
        response.deliver true, sanitize_text
      end

      #Replies to the sender of the message in the conversation
      def reply_to_sender(receipt, reply_body, subject=nil, sanitize_text=true, attachment=nil)
        reply(receipt.conversation, receipt.message.sender, reply_body, subject, sanitize_text, attachment)
      end

      #Replies to all the recipients of the message in the conversation
      def reply_to_all(receipt, reply_body, subject=nil, sanitize_text=true, attachment=nil)
        reply(receipt.conversation, receipt.message.recipients, reply_body, subject, sanitize_text, attachment)
      end

      #Replies to all the recipients of the last message in the conversation and untrash any trashed message by messageable
      #if should_untrash is set to true (this is so by default)
      def reply_to_conversation(conversation, reply_body, subject=nil, should_untrash=true, sanitize_text=true, attachment=nil)
        #move conversation to inbox if it is currently in the trash and should_untrash parameter is true.
        if should_untrash && mailbox.is_trashed?(conversation)
          mailbox.receipts_for(conversation).untrash
          mailbox.receipts_for(conversation).mark_as_not_deleted
        end

        reply(conversation, conversation.last_message.recipients, reply_body, subject, sanitize_text, attachment)
      end

      #Mark the object as read for messageable.
      #
      #Object can be:
      #* A Receipt
      #* A Message
      #* A Notification
      #* A Conversation
      #* An array with any of them
      def mark_as_read(obj)
        case obj
        when Mailboxer::Receipt
          obj.mark_as_read if obj.receiver == self
        when Mailboxer::Message, Mailboxer::Notification
          obj.mark_as_read(self)
        when Mailboxer::Conversation
          obj.mark_as_read(self)
        when Array
          obj.map{ |sub_obj| mark_as_read(sub_obj) }
        end
      end

      #Mark the object as unread for messageable.
      #
      #Object can be:
      #* A Receipt
      #* A Message
      #* A Notification
      #* A Conversation
      #* An array with any of them
      def mark_as_unread(obj)
        case obj
        when Mailboxer::Receipt
          obj.mark_as_unread if obj.receiver == self
        when Mailboxer::Message, Mailboxer::Notification
          obj.mark_as_unread(self)
        when Mailboxer::Conversation
          obj.mark_as_unread(self)
        when Array
          obj.map{ |sub_obj| mark_as_unread(sub_obj) }
        end
      end

      #Mark the object as deleted for messageable.
      #
      #Object can be:
      #* A Receipt
      #* A Notification
      #* A Message
      #* A Conversation
      #* An array with any of them
      def mark_as_deleted(obj)
        case obj
          when Receipt
            return obj.mark_as_deleted if obj.receiver == self
          when Message, Notification
            obj.mark_as_deleted(self)
          when Conversation
            obj.mark_as_deleted(self)
          when Array
            obj.map{ |sub_obj| mark_as_deleted(sub_obj) }
          else
            return nil
        end
      end

      #Mark the object as trashed for messageable.
      #
      #Object can be:
      #* A Receipt
      #* A Message
      #* A Notification
      #* A Conversation
      #* An array with any of them
      def trash(obj)
        case obj
        when Mailboxer::Receipt
          obj.move_to_trash if obj.receiver == self
        when Mailboxer::Message, Mailboxer::Notification
          obj.move_to_trash(self)
        when Mailboxer::Conversation
          obj.move_to_trash(self)
        when Array
          obj.map{ |sub_obj| trash(sub_obj) }
        end
      end

      #Mark the object as not trashed for messageable.
      #
      #Object can be:
      #* A Receipt
      #* A Message
      #* A Notification
      #* A Conversation
      #* An array with any of them
      def untrash(obj)
        case obj
        when Mailboxer::Receipt
          obj.untrash if obj.receiver == self
        when Mailboxer::Message, Mailboxer::Notification
          obj.untrash(self)
        when Mailboxer::Conversation
          obj.untrash(self)
        when Array
          obj.map{ |sub_obj| untrash(sub_obj) }
        end
      end

      def search_messages(query)
        @search = Mailboxer::Receipt.search do
          fulltext query
          with :receiver_id, self.id
        end

        @search.results.map { |r| r.conversation }.uniq
      end
    end
  end
end<|MERGE_RESOLUTION|>--- conflicted
+++ resolved
@@ -81,13 +81,6 @@
       #Basic reply method. USE NOT RECOMENDED.
       #Use reply_to_sender, reply_to_all and reply_to_conversation instead.
       def reply(conversation, recipients, reply_body, subject=nil, sanitize_text=true, attachment=nil)
-<<<<<<< HEAD
-        subject = subject || conversation.subject
-        response = messages.new({:body => reply_body, :subject => subject, :attachment => attachment})
-        response.conversation = conversation
-        response.recipients = recipients.is_a?(Array) ? recipients : [recipients]
-        response.recipients = response.recipients.uniq
-=======
         subject = subject || "RE: #{conversation.subject}"
         response = Mailboxer::MessageBuilder.new({
           :sender       => self,
@@ -98,7 +91,6 @@
           :attachment   => attachment
         }).build
 
->>>>>>> 9b41e670
         response.recipients.delete(self)
         response.deliver true, sanitize_text
       end
